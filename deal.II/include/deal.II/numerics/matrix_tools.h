--- conflicted
+++ resolved
@@ -805,13 +805,8 @@
    */
   template <typename number>
   void
-<<<<<<< HEAD
   apply_boundary_values (const std::map<types::global_dof_index,double> &boundary_values,
-                         SparseMatrix<number> &matrix,
-=======
-  apply_boundary_values (const std::map<unsigned int,double> &boundary_values,
                          SparseMatrix<number>  &matrix,
->>>>>>> 1823cca4
                          Vector<number>        &solution,
                          Vector<number>        &right_hand_side,
                          const bool             eliminate_columns = true);
@@ -872,17 +867,10 @@
    * step-18.
    */
   void
-<<<<<<< HEAD
   apply_boundary_values (const std::map<types::global_dof_index,double> &boundary_values,
-                         PETScWrappers::SparseMatrix &matrix,
-                         PETScWrappers::Vector &solution,
-                         PETScWrappers::Vector &right_hand_side,
-=======
-  apply_boundary_values (const std::map<unsigned int,double> &boundary_values,
                          PETScWrappers::SparseMatrix  &matrix,
                          PETScWrappers::Vector  &solution,
                          PETScWrappers::Vector  &right_hand_side,
->>>>>>> 1823cca4
                          const bool             eliminate_columns = true);
 
   /**
@@ -890,17 +878,10 @@
    * matrices.
    */
   void
-<<<<<<< HEAD
   apply_boundary_values (const std::map<types::global_dof_index,double> &boundary_values,
-                         PETScWrappers::MPI::SparseMatrix &matrix,
-                         PETScWrappers::MPI::Vector &solution,
-                         PETScWrappers::MPI::Vector &right_hand_side,
-=======
-  apply_boundary_values (const std::map<unsigned int,double> &boundary_values,
                          PETScWrappers::MPI::SparseMatrix  &matrix,
                          PETScWrappers::MPI::Vector  &solution,
                          PETScWrappers::MPI::Vector  &right_hand_side,
->>>>>>> 1823cca4
                          const bool             eliminate_columns = true);
 
   /**
@@ -929,13 +910,8 @@
    * to this function is the same.
    */
   void
-<<<<<<< HEAD
   apply_boundary_values (const std::map<types::global_dof_index,double> &boundary_values,
-                         PETScWrappers::MPI::SparseMatrix &matrix,
-=======
-  apply_boundary_values (const std::map<unsigned int,double> &boundary_values,
                          PETScWrappers::MPI::SparseMatrix  &matrix,
->>>>>>> 1823cca4
                          PETScWrappers::Vector       &solution,
                          PETScWrappers::MPI::Vector  &right_hand_side,
                          const bool             eliminate_columns = true);
@@ -944,13 +920,8 @@
    * Same as above but for BlockSparseMatrix.
    */
   void
-<<<<<<< HEAD
   apply_boundary_values (const std::map<types::global_dof_index,double>  &boundary_values,
                          PETScWrappers::MPI::BlockSparseMatrix &matrix,
-=======
-  apply_boundary_values (const std::map<unsigned int,double>  &boundary_values,
-                         PETScWrappers::MPI::BlockSparseMatrix  &matrix,
->>>>>>> 1823cca4
                          PETScWrappers::MPI::BlockVector        &solution,
                          PETScWrappers::MPI::BlockVector        &right_hand_side,
                          const bool       eliminate_columns = true);
@@ -997,13 +968,8 @@
    * across an MPI system.
    */
   void
-<<<<<<< HEAD
   apply_boundary_values (const std::map<types::global_dof_index,double> &boundary_values,
-                         TrilinosWrappers::SparseMatrix &matrix,
-=======
-  apply_boundary_values (const std::map<unsigned int,double> &boundary_values,
                          TrilinosWrappers::SparseMatrix  &matrix,
->>>>>>> 1823cca4
                          TrilinosWrappers::Vector        &solution,
                          TrilinosWrappers::Vector        &right_hand_side,
                          const bool             eliminate_columns = true);
@@ -1014,13 +980,8 @@
    * working on block structures.
    */
   void
-<<<<<<< HEAD
   apply_boundary_values (const std::map<types::global_dof_index,double> &boundary_values,
-                         TrilinosWrappers::BlockSparseMatrix &matrix,
-=======
-  apply_boundary_values (const std::map<unsigned int,double> &boundary_values,
                          TrilinosWrappers::BlockSparseMatrix  &matrix,
->>>>>>> 1823cca4
                          TrilinosWrappers::BlockVector        &solution,
                          TrilinosWrappers::BlockVector        &right_hand_side,
                          const bool                eliminate_columns = true);
@@ -1062,13 +1023,8 @@
    * types.
    */
   void
-<<<<<<< HEAD
   apply_boundary_values (const std::map<types::global_dof_index,double> &boundary_values,
-                         TrilinosWrappers::SparseMatrix &matrix,
-=======
-  apply_boundary_values (const std::map<unsigned int,double> &boundary_values,
                          TrilinosWrappers::SparseMatrix  &matrix,
->>>>>>> 1823cca4
                          TrilinosWrappers::MPI::Vector   &solution,
                          TrilinosWrappers::MPI::Vector   &right_hand_side,
                          const bool             eliminate_columns = true);
@@ -1079,13 +1035,8 @@
    * on block structures.
    */
   void
-<<<<<<< HEAD
   apply_boundary_values (const std::map<types::global_dof_index,double> &boundary_values,
-                         TrilinosWrappers::BlockSparseMatrix &matrix,
-=======
-  apply_boundary_values (const std::map<unsigned int,double> &boundary_values,
                          TrilinosWrappers::BlockSparseMatrix  &matrix,
->>>>>>> 1823cca4
                          TrilinosWrappers::MPI::BlockVector   &solution,
                          TrilinosWrappers::MPI::BlockVector   &right_hand_side,
                          const bool                eliminate_columns = true);
